--- conflicted
+++ resolved
@@ -8,12 +8,16 @@
 pushd ../smart-contract/program || exit;
 echo  "Building smart contract program..."
 # IMPORTANT: If not no-mint-check present you need to update MINT_ADDRESS in (state.rs)
-<<<<<<< HEAD
-FEATURES="no-bond-signer no-mint-check"
-=======
 FEATURES=""
->>>>>>> c87159f6
 if [ "$ALLOW_V1" == "true" ];
+then
+  FEATURES="no-bond-signer no-mint-check v1-instructions-allowed"
+fi
+cargo build-bpf --features ${FEATURES}
+
+PROGRAM_KEYPAIR=${PROGRAM_KEYPAIR:-"$pwd/artifacts/program.json"}
+echo "Check program keypair file exists..."
+if test -f "$PROGRAM_KEYPAIR"
 then
   FEATURES="no-bond-signer no-mint-check v1-instructions-allowed"
 fi
@@ -77,15 +81,9 @@
 echo "Authority pubkey: $authority_pubkey"
 solana config get
 solana program deploy ./target/deploy/access_protocol.so \
-<<<<<<< HEAD
- -k ${AUTHORITY_KEYPAIR} \
- --program-id ${PROGRAM_ID} \
- --upgrade-authority ${AUTHORITY_KEYPAIR} \
-=======
  --program-id ${PROGRAM_KEYPAIR} \
  --upgrade-authority ${authority_pubkey} \
  --keypair ${AUTHORITY_KEYPAIR} \
->>>>>>> c87159f6
  -u ${NETWORK}
 
 popd || exit;
--- conflicted
+++ resolved
@@ -145,11 +145,7 @@
 
     let reward = calc_reward_fp32(
         central_state.last_snapshot_offset,
-<<<<<<< HEAD
-        bond.last_claimed_offset as i64,
-=======
         bond.last_claimed_offset,
->>>>>>> cb9ebae1
         &stake_pool,
         true,
         false,

//! Unstake
use crate::{
    state::{CentralState, Tag},
    utils::{check_account_key, check_account_owner, check_signer},
};
use bonfida_utils::{BorshSize, InstructionsAccount};
use borsh::{BorshDeserialize, BorshSerialize};
use solana_program::{account_info::{next_account_info, AccountInfo}, entrypoint::ProgramResult, program_error::ProgramError, pubkey::Pubkey};
use solana_program::program::invoke_signed;
use spl_token::instruction::transfer;

use crate::error::AccessError;
use crate::state::{BondAccount, StakeAccount, StakePool, StakePoolHeader};

#[derive(BorshDeserialize, BorshSerialize, BorshSize)]
/// The required parameters for the `unstake` instruction
pub struct Params {
    // Amount to unstake
    pub amount: u64,
    pub has_bond_account: bool,
}

#[derive(InstructionsAccount)]
/// The required accounts for the `unstake` instruction
pub struct Accounts<'a, T> {
    /// The central state account
    #[cons(writable)]
    pub central_state_account: &'a T,

    /// The stake account
    #[cons(writable)]
    pub stake_account: &'a T,

    /// The stake pool account
    #[cons(writable)]
    pub stake_pool: &'a T,

    /// The owner of the stake account
    #[cons(signer)]
    pub owner: &'a T,

    /// The destination of the staked tokens
    #[cons(writable)]
    pub destination_token: &'a T,

    /// The SPL token program account
    pub spl_token_program: &'a T,

    /// The stake pool vault
    #[cons(writable)]
    pub vault: &'a T,

    /// Optional bond account to be able to stake under the minimum
    pub bond_account: Option<&'a T>,
}

impl<'a, 'b: 'a> Accounts<'a, AccountInfo<'b>> {
    pub fn parse(
        accounts: &'a [AccountInfo<'b>],
        program_id: &Pubkey,
        has_bond_account: bool,
    ) -> Result<Self, ProgramError> {
        let accounts_iter = &mut accounts.iter();
        let accounts = Accounts {
            central_state_account: next_account_info(accounts_iter)?,
            stake_account: next_account_info(accounts_iter)?,
            stake_pool: next_account_info(accounts_iter)?,
            owner: next_account_info(accounts_iter)?,
            destination_token: next_account_info(accounts_iter)?,
            spl_token_program: next_account_info(accounts_iter)?,
            vault: next_account_info(accounts_iter)?,
            bond_account: if has_bond_account {
                next_account_info(accounts_iter).ok()
            } else {
                None
            },
        };

        // Check keys
        check_account_key(
            accounts.spl_token_program,
            &spl_token::ID,
            AccessError::WrongSplTokenProgramId,
        )?;

        // Check ownership
        check_account_owner(
            accounts.central_state_account,
            program_id,
            AccessError::WrongOwner,
        )?;
        check_account_owner(
            accounts.stake_account,
            program_id,
            AccessError::WrongStakeAccountOwner,
        )?;
        check_account_owner(
            accounts.stake_pool,
            program_id,
            AccessError::WrongStakePoolAccountOwner,
        )?;
        check_account_owner(
            accounts.destination_token,
            &spl_token::ID,
            AccessError::WrongTokenAccountOwner,
        )?;
        check_account_owner(
            accounts.vault,
            &spl_token::ID,
            AccessError::WrongTokenAccountOwner,
        )?;
        if let Some(bond_account) = accounts.bond_account {
            check_account_owner(
                bond_account,
                program_id,
                AccessError::WrongTokenAccountOwner,
            )?
        }

        // Check signer
        check_signer(accounts.owner, AccessError::StakeAccountOwnerMustSign)?;

        Ok(accounts)
    }
}

pub fn process_unstake(
    program_id: &Pubkey,
    accounts: &[AccountInfo],
    params: Params,
) -> ProgramResult {
    let Params { amount, has_bond_account } = params;
    let accounts = Accounts::parse(accounts, program_id, has_bond_account)?;

    let mut stake_pool = StakePool::get_checked(accounts.stake_pool, vec![Tag::StakePool])?;
    let mut stake_account = StakeAccount::from_account_info(accounts.stake_account)?;
    let mut central_state = CentralState::from_account_info(accounts.central_state_account)?;

<<<<<<< HEAD
    if stake_account.last_claimed_offset < stake_pool.header.current_day_idx as i64 {
=======
    if stake_account.last_claimed_offset < stake_pool.header.current_day_idx as u64 {
>>>>>>> cb9ebae1
        return Err(AccessError::UnclaimedRewards.into());
    }
    if (stake_pool.header.current_day_idx as u64) < central_state.get_current_offset() {
        return Err(AccessError::PoolMustBeCranked.into());
    }

    check_account_key(
        accounts.owner,
        &stake_account.owner,
        AccessError::StakeAccountOwnerMismatch,
    )?;
    check_account_key(
        accounts.stake_pool,
        &stake_account.stake_pool,
        AccessError::StakePoolMismatch,
    )?;
    check_account_key(
        accounts.vault,
        &Pubkey::new(&stake_pool.header.vault),
        AccessError::StakePoolVaultMismatch,
    )?;

    let mut amount_in_bonds: u64 = 0;
    if let Some(bond_account) = accounts.bond_account {
        let bond_account = BondAccount::from_account_info(bond_account, false)?;
        check_account_key(
            accounts.owner,
            &bond_account.owner,
            AccessError::WrongOwner,
        )?;
        check_account_key(
            accounts.stake_pool,
            &bond_account.stake_pool,
            AccessError::StakePoolMismatch,
        )?;

        amount_in_bonds = bond_account.total_staked;
    }

    if stake_pool.header.minimum_stake_amount < stake_account.pool_minimum_at_creation {
        stake_account.pool_minimum_at_creation = stake_pool.header.minimum_stake_amount
    }

    // Can unstake either above the minimum or everything - includes the bond account
    let new_total_in_pool = stake_account.stake_amount
        .checked_add(amount_in_bonds)
        .ok_or(AccessError::Overflow)?
        .checked_sub(amount)
        .ok_or(AccessError::Overflow)?;
    if stake_account.stake_amount != amount && new_total_in_pool < stake_account.pool_minimum_at_creation {
        return Err(AccessError::InvalidUnstakeAmount.into());
    }

    // Update stake account
    stake_account.withdraw(amount)?;
    stake_pool.header.withdraw(amount, central_state.last_snapshot_offset, central_state.creation_time)?;

    // Transfer tokens
    let signer_seeds: &[&[u8]] = &[
        StakePoolHeader::SEED,
        &stake_pool.header.owner.clone(),
        &[stake_pool.header.nonce],
    ];
    let transfer_instruction = transfer(
        &spl_token::ID,
        accounts.vault.key,
        accounts.destination_token.key,
        accounts.stake_pool.key,
        &[],
        amount,
    )?;

    drop(stake_pool);

    invoke_signed(
        &transfer_instruction,
        &[
            accounts.spl_token_program.clone(),
            accounts.vault.clone(),
            accounts.destination_token.clone(),
            accounts.stake_pool.clone(),
        ],
        &[signer_seeds],
    )?;

    // Save states
    stake_account.save(&mut accounts.stake_account.data.borrow_mut())?;

    //Update central state
    central_state.total_staked = central_state
        .total_staked
        .checked_sub(amount)
        .ok_or(AccessError::Overflow)?;
    central_state.save(&mut accounts.central_state_account.data.borrow_mut())?;

    Ok(())
}<|MERGE_RESOLUTION|>--- conflicted
+++ resolved
@@ -136,11 +136,7 @@
     let mut stake_account = StakeAccount::from_account_info(accounts.stake_account)?;
     let mut central_state = CentralState::from_account_info(accounts.central_state_account)?;
 
-<<<<<<< HEAD
-    if stake_account.last_claimed_offset < stake_pool.header.current_day_idx as i64 {
-=======
     if stake_account.last_claimed_offset < stake_pool.header.current_day_idx as u64 {
->>>>>>> cb9ebae1
         return Err(AccessError::UnclaimedRewards.into());
     }
     if (stake_pool.header.current_day_idx as u64) < central_state.get_current_offset() {
@@ -196,7 +192,7 @@
 
     // Update stake account
     stake_account.withdraw(amount)?;
-    stake_pool.header.withdraw(amount, central_state.last_snapshot_offset, central_state.creation_time)?;
+    stake_pool.header.withdraw(amount)?;
 
     // Transfer tokens
     let signer_seeds: &[&[u8]] = &[

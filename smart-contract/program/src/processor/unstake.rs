//! Unstake
use crate::{
    state::{CentralState, Tag},
    utils::{check_account_key, check_account_owner, check_signer},
};
use bonfida_utils::{BorshSize, InstructionsAccount};
use borsh::{BorshDeserialize, BorshSerialize};
<<<<<<< HEAD
use solana_program::{account_info::{next_account_info, AccountInfo}, entrypoint::ProgramResult, program_error::ProgramError, pubkey::Pubkey};
use solana_program::program::invoke_signed;
use spl_token::instruction::transfer;

use crate::error::AccessError;
use crate::state::{BondAccount, StakeAccount, StakePool, StakePoolHeader};
=======
use solana_program::clock::Clock;
use solana_program::sysvar::Sysvar;
use solana_program::{account_info::{next_account_info, AccountInfo}, entrypoint::ProgramResult, program_error::ProgramError, pubkey::Pubkey};

use crate::error::AccessError;
use crate::state::{BondAccount, StakeAccount, StakePool, UnstakeRequest};
>>>>>>> 14f8eb86

#[derive(BorshDeserialize, BorshSerialize, BorshSize)]
/// The required parameters for the `unstake` instruction
pub struct Params {
    // Amount to unstake
    pub amount: u64,
    pub has_bond_account: bool,
}

#[derive(InstructionsAccount)]
/// The required accounts for the `unstake` instruction
pub struct Accounts<'a, T> {
    /// The central state account
    #[cons(writable)]
    pub central_state_account: &'a T,

    /// The stake account
    #[cons(writable)]
    pub stake_account: &'a T,

    /// The stake pool account
    #[cons(writable)]
    pub stake_pool: &'a T,

    /// The owner of the stake account
    #[cons(signer)]
    pub owner: &'a T,

<<<<<<< HEAD
    /// The destination of the staked tokens
    #[cons(writable)]
    pub destination_token: &'a T,

    /// The SPL token program account
    pub spl_token_program: &'a T,

    /// The stake pool vault
    #[cons(writable)]
    pub vault: &'a T,

=======
>>>>>>> 14f8eb86
    /// Optional bond account to be able to stake under the minimum
    pub bond_account: Option<&'a T>,
}

impl<'a, 'b: 'a> Accounts<'a, AccountInfo<'b>> {
    pub fn parse(
        accounts: &'a [AccountInfo<'b>],
        program_id: &Pubkey,
        has_bond_account: bool,
    ) -> Result<Self, ProgramError> {
        let accounts_iter = &mut accounts.iter();
        let accounts = Accounts {
            central_state_account: next_account_info(accounts_iter)?,
            stake_account: next_account_info(accounts_iter)?,
            stake_pool: next_account_info(accounts_iter)?,
            owner: next_account_info(accounts_iter)?,
<<<<<<< HEAD
            destination_token: next_account_info(accounts_iter)?,
            spl_token_program: next_account_info(accounts_iter)?,
            vault: next_account_info(accounts_iter)?,
            bond_account: if has_bond_account {
                next_account_info(accounts_iter).ok()
            } else {
                None
            },
=======
            bond_account: next_account_info(accounts_iter).ok(),
>>>>>>> 14f8eb86
        };

        // Check keys
        check_account_key(
            accounts.spl_token_program,
            &spl_token::ID,
            AccessError::WrongSplTokenProgramId,
        )?;

        // Check ownership
        check_account_owner(
            accounts.central_state_account,
            program_id,
            AccessError::WrongOwner,
        )?;
        check_account_owner(
            accounts.stake_account,
            program_id,
            AccessError::WrongStakeAccountOwner,
        )?;
        check_account_owner(
            accounts.stake_pool,
            program_id,
            AccessError::WrongStakePoolAccountOwner,
        )?;
<<<<<<< HEAD
        check_account_owner(
            accounts.destination_token,
            &spl_token::ID,
            AccessError::WrongTokenAccountOwner,
        )?;
        check_account_owner(
            accounts.vault,
            &spl_token::ID,
            AccessError::WrongTokenAccountOwner,
        )?;
=======
>>>>>>> 14f8eb86
        if let Some(bond_account) = accounts.bond_account {
            check_account_owner(
                bond_account,
                program_id,
                AccessError::WrongTokenAccountOwner,
            )?
        }

        // Check signer
        check_signer(accounts.owner, AccessError::StakeAccountOwnerMustSign)?;

        Ok(accounts)
    }
}

pub fn process_unstake(
    program_id: &Pubkey,
    accounts: &[AccountInfo],
    params: Params,
) -> ProgramResult {
<<<<<<< HEAD
    let Params { amount, has_bond_account } = params;
    let accounts = Accounts::parse(accounts, program_id, has_bond_account)?;
=======
    let Params { amount} = params;
    let accounts = Accounts::parse(accounts, program_id)?;
>>>>>>> 14f8eb86

    let mut stake_pool = StakePool::get_checked(accounts.stake_pool, vec![Tag::StakePool])?;
    let mut stake_account = StakeAccount::from_account_info(accounts.stake_account)?;
    let mut central_state = CentralState::from_account_info(accounts.central_state_account)?;

    if stake_account.last_claimed_offset < stake_pool.header.current_day_idx as u64 {
        return Err(AccessError::UnclaimedRewards.into());
    }
    if (stake_pool.header.current_day_idx as u64) < central_state.get_current_offset() {
        return Err(AccessError::PoolMustBeCranked.into());
    }

    check_account_key(
        accounts.owner,
        &stake_account.owner,
        AccessError::StakeAccountOwnerMismatch,
    )?;
    check_account_key(
        accounts.stake_pool,
        &stake_account.stake_pool,
        AccessError::StakePoolMismatch,
    )?;
    check_account_key(
        accounts.vault,
        &Pubkey::new(&stake_pool.header.vault),
        AccessError::StakePoolVaultMismatch,
    )?;

    let mut amount_in_bonds: u64 = 0;
    if let Some(bond_account) = accounts.bond_account {
        let bond_account = BondAccount::from_account_info(bond_account, false)?;
        check_account_key(
            accounts.owner,
            &bond_account.owner,
            AccessError::WrongOwner,
        )?;
        check_account_key(
            accounts.stake_pool,
            &bond_account.stake_pool,
            AccessError::StakePoolMismatch,
        )?;

        amount_in_bonds = bond_account.total_staked;
    }

    let mut amount_in_bonds: u64 = 0;
    if let Some(bond_account) = accounts.bond_account {
        let bond_account = BondAccount::from_account_info(bond_account, false)?;
        check_account_key(
            accounts.owner,
            &bond_account.owner,
            AccessError::WrongOwner,
        )?;
        check_account_key(
            accounts.stake_pool,
            &bond_account.stake_pool,
            AccessError::StakePoolMismatch,
        )?;

        amount_in_bonds = bond_account.total_staked;
    }

    if stake_pool.header.minimum_stake_amount < stake_account.pool_minimum_at_creation {
        stake_account.pool_minimum_at_creation = stake_pool.header.minimum_stake_amount
    }

    // Can unstake either above the minimum or everything - includes the bond account
    let new_total_in_pool = stake_account.stake_amount
        .checked_add(amount_in_bonds)
        .ok_or(AccessError::Overflow)?
        .checked_sub(amount)
        .ok_or(AccessError::Overflow)?;
    if stake_account.stake_amount != amount && new_total_in_pool < stake_account.pool_minimum_at_creation {
        return Err(AccessError::InvalidUnstakeAmount.into());
    }

    // Update stake account
    stake_account.withdraw(amount)?;
    stake_pool.header.withdraw(amount)?;

    // Transfer tokens
    let signer_seeds: &[&[u8]] = &[
        StakePoolHeader::SEED,
        &stake_pool.header.owner.clone(),
        &[stake_pool.header.nonce],
    ];
    let transfer_instruction = transfer(
        &spl_token::ID,
        accounts.vault.key,
        accounts.destination_token.key,
        accounts.stake_pool.key,
        &[],
        amount,
    )?;

    drop(stake_pool);

    invoke_signed(
        &transfer_instruction,
        &[
            accounts.spl_token_program.clone(),
            accounts.vault.clone(),
            accounts.destination_token.clone(),
            accounts.stake_pool.clone(),
        ],
        &[signer_seeds],
    )?;

    // Save states
    stake_account.save(&mut accounts.stake_account.data.borrow_mut())?;

    //Update central state
    central_state.total_staked = central_state
        .total_staked
        .checked_sub(amount)
        .ok_or(AccessError::Overflow)?;
    central_state.save(&mut accounts.central_state_account.data.borrow_mut())?;

    Ok(())
}<|MERGE_RESOLUTION|>--- conflicted
+++ resolved
@@ -5,28 +5,18 @@
 };
 use bonfida_utils::{BorshSize, InstructionsAccount};
 use borsh::{BorshDeserialize, BorshSerialize};
-<<<<<<< HEAD
-use solana_program::{account_info::{next_account_info, AccountInfo}, entrypoint::ProgramResult, program_error::ProgramError, pubkey::Pubkey};
-use solana_program::program::invoke_signed;
-use spl_token::instruction::transfer;
-
-use crate::error::AccessError;
-use crate::state::{BondAccount, StakeAccount, StakePool, StakePoolHeader};
-=======
 use solana_program::clock::Clock;
 use solana_program::sysvar::Sysvar;
 use solana_program::{account_info::{next_account_info, AccountInfo}, entrypoint::ProgramResult, program_error::ProgramError, pubkey::Pubkey};
 
 use crate::error::AccessError;
 use crate::state::{BondAccount, StakeAccount, StakePool, UnstakeRequest};
->>>>>>> 14f8eb86
 
 #[derive(BorshDeserialize, BorshSerialize, BorshSize)]
 /// The required parameters for the `unstake` instruction
 pub struct Params {
     // Amount to unstake
     pub amount: u64,
-    pub has_bond_account: bool,
 }
 
 #[derive(InstructionsAccount)]
@@ -48,7 +38,6 @@
     #[cons(signer)]
     pub owner: &'a T,
 
-<<<<<<< HEAD
     /// The destination of the staked tokens
     #[cons(writable)]
     pub destination_token: &'a T,
@@ -60,8 +49,6 @@
     #[cons(writable)]
     pub vault: &'a T,
 
-=======
->>>>>>> 14f8eb86
     /// Optional bond account to be able to stake under the minimum
     pub bond_account: Option<&'a T>,
 }
@@ -70,7 +57,6 @@
     pub fn parse(
         accounts: &'a [AccountInfo<'b>],
         program_id: &Pubkey,
-        has_bond_account: bool,
     ) -> Result<Self, ProgramError> {
         let accounts_iter = &mut accounts.iter();
         let accounts = Accounts {
@@ -78,18 +64,10 @@
             stake_account: next_account_info(accounts_iter)?,
             stake_pool: next_account_info(accounts_iter)?,
             owner: next_account_info(accounts_iter)?,
-<<<<<<< HEAD
             destination_token: next_account_info(accounts_iter)?,
             spl_token_program: next_account_info(accounts_iter)?,
             vault: next_account_info(accounts_iter)?,
-            bond_account: if has_bond_account {
-                next_account_info(accounts_iter).ok()
-            } else {
-                None
-            },
-=======
             bond_account: next_account_info(accounts_iter).ok(),
->>>>>>> 14f8eb86
         };
 
         // Check keys
@@ -115,7 +93,6 @@
             program_id,
             AccessError::WrongStakePoolAccountOwner,
         )?;
-<<<<<<< HEAD
         check_account_owner(
             accounts.destination_token,
             &spl_token::ID,
@@ -126,8 +103,6 @@
             &spl_token::ID,
             AccessError::WrongTokenAccountOwner,
         )?;
-=======
->>>>>>> 14f8eb86
         if let Some(bond_account) = accounts.bond_account {
             check_account_owner(
                 bond_account,
@@ -148,13 +123,8 @@
     accounts: &[AccountInfo],
     params: Params,
 ) -> ProgramResult {
-<<<<<<< HEAD
-    let Params { amount, has_bond_account } = params;
-    let accounts = Accounts::parse(accounts, program_id, has_bond_account)?;
-=======
     let Params { amount} = params;
     let accounts = Accounts::parse(accounts, program_id)?;
->>>>>>> 14f8eb86
 
     let mut stake_pool = StakePool::get_checked(accounts.stake_pool, vec![Tag::StakePool])?;
     let mut stake_account = StakeAccount::from_account_info(accounts.stake_account)?;
@@ -182,23 +152,6 @@
         &Pubkey::new(&stake_pool.header.vault),
         AccessError::StakePoolVaultMismatch,
     )?;
-
-    let mut amount_in_bonds: u64 = 0;
-    if let Some(bond_account) = accounts.bond_account {
-        let bond_account = BondAccount::from_account_info(bond_account, false)?;
-        check_account_key(
-            accounts.owner,
-            &bond_account.owner,
-            AccessError::WrongOwner,
-        )?;
-        check_account_key(
-            accounts.stake_pool,
-            &bond_account.stake_pool,
-            AccessError::StakePoolMismatch,
-        )?;
-
-        amount_in_bonds = bond_account.total_staked;
-    }
 
     let mut amount_in_bonds: u64 = 0;
     if let Some(bond_account) = accounts.bond_account {

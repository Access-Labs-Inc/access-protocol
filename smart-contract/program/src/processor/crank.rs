--- conflicted
+++ resolved
@@ -64,32 +64,15 @@
     let mut stake_pool = StakePool::get_checked(accounts.stake_pool, vec![Tag::StakePool])?;
     let mut central_state = CentralState::from_account_info(accounts.central_state)?;
 
-<<<<<<< HEAD
-    let current_time = Clock::get()?.unix_timestamp;
-    let current_offset = (current_time - central_state.creation_time) / SECONDS_IN_DAY as i64;
-=======
     let current_offset = central_state.get_current_offset();
->>>>>>> cb9ebae1
     // check if we need to do a system wide snapshot
     if central_state.last_snapshot_offset < current_offset {
         central_state.total_staked_snapshot = central_state.total_staked;
         central_state.last_snapshot_offset = current_offset;
         central_state.save(&mut accounts.central_state.data.borrow_mut())?;
-<<<<<<< HEAD
-        // reset the delta for the pool that we are currently cranking. We don't want the history to influence our result
-        stake_pool.header.last_delta_update_offset = current_offset;
-        stake_pool.header.total_staked_delta = 0;
-    }
-
-    msg!("Creation time: {}", central_state.creation_time);
-    msg!("Current time: {}", current_time);
-
-    if stake_pool.header.current_day_idx as i64 == central_state.last_snapshot_offset {
-=======
     }
 
     if stake_pool.header.current_day_idx as u64 == central_state.last_snapshot_offset {
->>>>>>> cb9ebae1
         #[cfg(not(any(feature = "days-to-sec-10s", feature = "days-to-sec-15m")))]
         return Err(AccessError::NoOp.into());
     }
@@ -97,52 +80,6 @@
     msg!("Total staked in pool {}", stake_pool.header.total_staked);
     msg!("Daily inflation {}", central_state.daily_inflation);
     msg!("Total staked {}", central_state.total_staked);
-<<<<<<< HEAD
-    msg!("Total staked delta {}", stake_pool.header.total_staked_delta);
-    msg!("Total staked snapshot {}", central_state.total_staked_snapshot);
-
-    // get the pool staked amount at the time of last system snapshot
-    let total_staked_snapshot: u128 = (stake_pool.header.total_staked - stake_pool.header.total_staked_delta as u64) as u128;
-    msg!("Total staked snapshot {}", total_staked_snapshot);
-    let mut stakers_reward: u128 = 0;
-    let mut pool_reward: u128 = 0;
-    if total_staked_snapshot > 0 {
-        // stakers_reward = [(pool_total_staked << 32) * inflation * stakers_part] / (100 * total_staked * pool_total_staked)
-        stakers_reward = (total_staked_snapshot << 32)
-            .checked_mul(central_state.daily_inflation as u128)
-            .ok_or(AccessError::Overflow)?
-            .checked_mul(stake_pool.header.stakers_part as u128)
-            .ok_or(AccessError::Overflow)?
-            .checked_div(100u128)
-            .ok_or(AccessError::Overflow)?
-            .checked_div(central_state.total_staked_snapshot as u128)
-            .ok_or(AccessError::Overflow)?
-            .checked_div(total_staked_snapshot)
-            .ok_or(AccessError::Overflow)?;
-
-        msg!("Stakers reward {}", stakers_reward);
-
-        // pool_rewards = [(pool_total_staked << 32) * inflation * (100 - stakers_part)] / (100 * total_staked)
-        pool_reward = (total_staked_snapshot << 32)
-            .checked_mul(central_state.daily_inflation as u128)
-            .ok_or(AccessError::Overflow)?
-            .checked_mul(
-                100u64
-                    .checked_sub(stake_pool.header.stakers_part)
-                    .ok_or(AccessError::Overflow)? as u128,
-            )
-            .ok_or(AccessError::Overflow)?
-            .checked_div(100u128)
-            .ok_or(AccessError::Overflow)?
-            .checked_div(central_state.total_staked_snapshot as u128)
-            .ok_or(AccessError::Overflow)?;
-
-        msg!("Pool reward {}", pool_reward);
-    } else {
-        msg!("Zero rewards");
-    }
-
-=======
     msg!(
         "Total staked snapshot {}",
         central_state.total_staked_snapshot
@@ -180,25 +117,14 @@
         .ok_or(AccessError::Overflow)?
         .checked_div(central_state.total_staked_snapshot as u128)
         .unwrap_or(0);
->>>>>>> cb9ebae1
 
-    let current_time = Clock::get()?.unix_timestamp;
-    let current_offset = (current_time - central_state.creation_time) / SECONDS_IN_DAY as i64;
     stake_pool.push_balances_buff(
         current_offset,
-<<<<<<< HEAD
-        stake_pool.header.current_day_idx as i64,
-=======
         stake_pool.header.current_day_idx as u64,
->>>>>>> cb9ebae1
         RewardsTuple {
             pool_reward,
             stakers_reward,
         },
     )?;
-<<<<<<< HEAD
-
-=======
->>>>>>> cb9ebae1
     Ok(())
 }
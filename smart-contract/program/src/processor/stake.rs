--- conflicted
+++ resolved
@@ -17,13 +17,6 @@
     state::{CentralState, Tag, FEES},
     utils::{assert_valid_fee, check_account_key, check_account_owner, check_signer},
 };
-<<<<<<< HEAD
-use bonfida_utils::{BorshSize, InstructionsAccount};
-
-use crate::error::AccessError;
-use crate::state::{BondAccount, SECONDS_IN_DAY, StakeAccount, StakePool};
-=======
->>>>>>> cb9ebae1
 
 #[derive(BorshDeserialize, BorshSerialize, BorshSize)]
 /// The required parameters for the `stake` instruction
@@ -202,28 +195,17 @@
     }
 
     if stake_account.stake_amount > 0
-<<<<<<< HEAD
-        && stake_account.last_claimed_offset < stake_pool.header.current_day_idx as i64
-=======
         && stake_account.last_claimed_offset < stake_pool.header.current_day_idx as u64
->>>>>>> cb9ebae1
     {
         return Err(AccessError::UnclaimedRewards.into());
     }
 
-<<<<<<< HEAD
-    let current_time = Clock::get()?.unix_timestamp;
-    let current_offset = (current_time - central_state.creation_time) / SECONDS_IN_DAY as i64;
-    if stake_account.stake_amount == 0 {
-        stake_account.last_claimed_offset = current_offset;
-=======
     if (stake_pool.header.current_day_idx as u64) < central_state.get_current_offset() {
         return Err(AccessError::PoolMustBeCranked.into());
     }
 
     if stake_account.stake_amount == 0 {
         stake_account.last_claimed_offset = central_state.get_current_offset();
->>>>>>> cb9ebae1
     }
 
     // Transfer tokens
@@ -284,7 +266,7 @@
 
     // Update stake account
     stake_account.deposit(amount)?;
-    stake_pool.header.deposit(amount, central_state.last_snapshot_offset, central_state.creation_time)?;
+    stake_pool.header.deposit(amount)?;
 
     //Update central state
     central_state.total_staked = central_state

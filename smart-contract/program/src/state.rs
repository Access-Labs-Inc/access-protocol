--- conflicted
+++ resolved
@@ -93,7 +93,6 @@
     /// Updated by a trustless cranker
     pub current_day_idx: u16,
 
-    // todo maybe pad differently as the fields bellow have changed
     /// Padding
     pub _padding: [u8; 4],
 
@@ -103,7 +102,6 @@
     /// Total amount staked in the pool
     pub total_staked: u64,
 
-<<<<<<< HEAD
     /// The pool total_staked change since the last system-wide crank (snapshot)
     pub total_staked_delta: i64,
 
@@ -111,19 +109,11 @@
     pub last_delta_update_offset: i64,
 
     /// Last time the stake pool owner claimed as an offset from the central state's creation time
-    pub last_claimed_offset: i64,
+    pub last_claimed_offset: u64,
 
     /// The % of pool rewards going to stakers
     pub stakers_part: u64,
 
-=======
-    /// Last time the stake pool owner claimed as an offset from the central state's creation time
-    pub last_claimed_offset: u64,
-
-    /// The % of pool rewards going to stakers
-    pub stakers_part: u64,
-
->>>>>>> cb9ebae1
     /// Owner of the stake pool
     pub owner: [u8; 32],
 
@@ -194,19 +184,11 @@
 impl<H: DerefMut<Target = StakePoolHeader>, B: DerefMut<Target = [RewardsTuple]>> StakePool<H, B> {
     pub fn push_balances_buff(
         &mut self,
-<<<<<<< HEAD
-        current_offset: i64,
-        last_crank_offset: i64,
-        rewards: RewardsTuple,
-    ) -> Result<(), ProgramError> {
-        let nb_days_passed = (current_offset - last_crank_offset) as u64;
-=======
         current_offset: u64,
         last_crank_offset: u64,
         rewards: RewardsTuple,
     ) -> Result<(), ProgramError> {
         let nb_days_passed = current_offset - last_crank_offset;
->>>>>>> cb9ebae1
         for i in 1..nb_days_passed {
             self.balances[(((self.header.current_day_idx as u64)
                 .checked_add(i)
@@ -225,13 +207,9 @@
                     .map_err(|_| AccessError::Overflow)?,
             )
             .ok_or(AccessError::Overflow)?;
-<<<<<<< HEAD
-        self.balances[(((self.header.current_day_idx - 1) as u64) % STAKE_BUFFER_LEN) as usize] = rewards;
-=======
 
         self.balances[(((self.header.current_day_idx - 1) as u64) % STAKE_BUFFER_LEN) as usize] =
             rewards;
->>>>>>> cb9ebae1
         Ok(())
     }
 
@@ -275,10 +253,7 @@
             vault: vault.to_bytes(),
             minimum_stake_amount,
             stakers_part: STAKER_MULTIPLIER,
-<<<<<<< HEAD
             last_delta_update_offset: 0,
-=======
->>>>>>> cb9ebae1
         })
     }
 
@@ -286,36 +261,19 @@
         self.tag = Tag::Deleted as u8
     }
 
-    pub fn deposit(&mut self, amount: u64, system_snapshot_offset: i64, contract_create_time: i64) -> ProgramResult {
+    pub fn deposit(&mut self, amount: u64) -> ProgramResult {
         self.total_staked = self
             .total_staked
             .checked_add(amount)
             .ok_or(AccessError::Overflow)?;
-        self.update_delta(amount as i64, system_snapshot_offset, contract_create_time)
-    }
-
-    pub fn withdraw(&mut self, amount: u64, system_snapshot_offset: i64, contract_create_time: i64) -> ProgramResult {
+        Ok(())
+    }
+
+    pub fn withdraw(&mut self, amount: u64) -> ProgramResult {
         self.total_staked = self
             .total_staked
             .checked_sub(amount)
             .ok_or(AccessError::Overflow)?;
-        self.update_delta(-(amount as i64), system_snapshot_offset, contract_create_time)
-    }
-
-    // private
-    fn update_delta(&mut self, amount: i64, system_snapshot_offset: i64, contract_create_time: i64) -> ProgramResult {
-        let current_time = Clock::get()?.unix_timestamp;
-        let current_offset = (current_time - contract_create_time) / SECONDS_IN_DAY as i64;
-        // if this is the first delta change since the last snapshot, we reset it to 0
-        // todo think about this a little bit more
-        if current_offset >= system_snapshot_offset && self.last_delta_update_offset < system_snapshot_offset {
-            self.total_staked_delta = 0;
-        }
-        self.last_delta_update_offset = current_offset;
-        self.total_staked_delta = self
-            .total_staked_delta
-            .checked_add(amount)
-            .ok_or(AccessError::Overflow)?;
         Ok(())
     }
 }
@@ -336,58 +294,18 @@
     pub stake_pool: Pubkey,
 
     /// Offset of a last day where rewards were claimed from the contract creation date
-<<<<<<< HEAD
-    pub last_claimed_offset: i64,
-=======
     pub last_claimed_offset: u64,
->>>>>>> cb9ebae1
 
     /// Minimum stakeable amount of the pool when the account
     /// was created
     pub pool_minimum_at_creation: u64,
-<<<<<<< HEAD
-=======
-
-    pub pending_unstake_requests: u8,
-
-    pub unstake_requests: [UnstakeRequest; MAX_UNSTAKE_REQUEST],
-}
-
-#[derive(BorshSerialize, BorshDeserialize, BorshSize, Copy, Clone)]
-#[allow(missing_docs)]
-pub struct UnstakeRequest {
-    pub amount: u64,
-    pub time: i64,
-}
-
-impl UnstakeRequest {
-    #[allow(missing_docs)]
-    pub fn new(amount: u64, time: i64) -> Self {
-        Self { amount, time }
-    }
-}
-
-impl Default for UnstakeRequest {
-    #[allow(missing_docs)]
-    fn default() -> Self {
-        UnstakeRequest::new(0, i64::MAX)
-    }
->>>>>>> cb9ebae1
 }
 
 #[allow(missing_docs)]
 impl StakeAccount {
     pub const SEED: &'static [u8; 13] = b"stake_account";
 
-<<<<<<< HEAD
-    pub fn new(
-        owner: Pubkey,
-        stake_pool: Pubkey,
-        pool_minimum_at_creation: u64,
-    ) -> Self {
-=======
     pub fn new(owner: Pubkey, stake_pool: Pubkey, pool_minimum_at_creation: u64) -> Self {
->>>>>>> cb9ebae1
         Self {
             tag: Tag::StakeAccount,
             owner,
@@ -487,11 +405,7 @@
     pub total_staked_snapshot: u64,
 
     /// The offset of the total_staked_snapshot from the creation_time in days
-<<<<<<< HEAD
-    pub last_snapshot_offset: i64,
-=======
     pub last_snapshot_offset: u64,
->>>>>>> cb9ebae1
 }
 
 impl CentralState {
@@ -603,11 +517,7 @@
     pub stake_pool: Pubkey,
 
     // Last offset of the from the contract creation time in days
-<<<<<<< HEAD
-    pub last_claimed_offset: i64,
-=======
     pub last_claimed_offset: u64,
->>>>>>> cb9ebae1
 
     // Sellers who signed for the sell of the bond account
     pub sellers: Vec<Pubkey>,
@@ -639,10 +549,6 @@
         last_unlock_time: i64,
         pool_minimum_at_creation: u64,
         stake_pool: Pubkey,
-<<<<<<< HEAD
-=======
-        last_claimed_offset: u64,
->>>>>>> cb9ebae1
         seller: Pubkey,
     ) -> Self {
         let sellers = vec![seller];
@@ -660,11 +566,7 @@
             last_unlock_time,
             total_unlocked_amount: 0,
             stake_pool,
-<<<<<<< HEAD
             last_claimed_offset: 0,
-=======
-            last_claimed_offset,
->>>>>>> cb9ebae1
             sellers,
             pool_minimum_at_creation,
         }
@@ -679,11 +581,7 @@
         self.tag == Tag::BondAccount
     }
 
-<<<<<<< HEAD
-    pub fn activate(&mut self, current_offset: i64) {
-=======
     pub fn activate(&mut self, current_offset: u64) {
->>>>>>> cb9ebae1
         self.tag = Tag::BondAccount;
         self.last_claimed_offset = current_offset;
         let current_time = Clock::get().unwrap().unix_timestamp;

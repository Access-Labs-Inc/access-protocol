--- conflicted
+++ resolved
@@ -236,7 +236,7 @@
     },
     {
       memcmp: {
-        offset: 1 + 2* 32,
+        offset: 1 + 2 * 32,
         bytes: ata.toBase58(),
       },
     },
@@ -736,10 +736,7 @@
  * @param feePayerCompensation The amount of ACS to reimburse to the fee payer
  * @param programId The program ID
  * @param poolOffsets The pool offsets, if already known (otherwise retrieved from the blockchain)
-<<<<<<< HEAD
-=======
  * @param tokenAccountFeepayer The token account of the fee payer
->>>>>>> c87159f6
  */
 export const fullUserRewardClaim = async (
   connection: Connection,
@@ -748,10 +745,7 @@
   feePayerCompensation = 0,
   programId = ACCESS_PROGRAM_ID,
   poolOffsets: Map<string, number> | undefined = undefined,
-<<<<<<< HEAD
-=======
   tokenAccountFeepayer = feePayer,
->>>>>>> c87159f6
 ): Promise<[TransactionInstruction[], TransactionInstruction[]]> => {
   const filters: MemcmpFilter[] = [
     {
@@ -788,12 +782,9 @@
         // stake account
         case Tag.StakeAccount:
           const stakeAccount = StakeAccount.deserialize(account.account.data);
-<<<<<<< HEAD
-=======
           if (stakeAccount.stakeAmount.toNumber() === 0) {
             return null;
           }
->>>>>>> c87159f6
           relevantPools.add(stakeAccount.stakePool.toBase58());
           if (stakeAccount.lastClaimedOffset < currentOffset) {
             const claimIx = new claimRewardsInstruction({
@@ -812,13 +803,6 @@
               royaltyAta
             );
 
-<<<<<<< HEAD
-            // we don't require the owner to sign this transaction as users are claiming for themselves
-            const claimIdx = claimIx.keys.findIndex(e => e.pubkey.equals(user));
-            // @ts-ignore
-            claimIx.keys[claimIdx].isSigner = false;
-=======
->>>>>>> c87159f6
             return claimIx;
           }
           return null;
@@ -826,12 +810,9 @@
         // bond account
         case Tag.BondAccount:
           const bondAccount = BondAccount.deserialize(account.account.data);
-<<<<<<< HEAD
-=======
           if (bondAccount.totalStaked.toNumber() === 0) {
             return null;
           }
->>>>>>> c87159f6
           relevantPools.add(bondAccount.stakePool.toBase58());
           if (bondAccount.lastClaimedOffset < currentOffset) {
             const bondClaimIx =
@@ -845,15 +826,6 @@
                 centralState.tokenMint,
                 TOKEN_PROGRAM_ID,
               );
-<<<<<<< HEAD
-            // we don't require the owner to sign this transaction as our use-case is only the bond owner claiming their rewards.
-            const bondClaimIds = bondClaimIx.keys.findIndex(e =>
-              e.pubkey.equals(bondAccount.owner),
-            );
-            // @ts-ignore
-            bondClaimIx.keys[bondClaimIds].isSigner = false;
-=======
->>>>>>> c87159f6
             return bondClaimIx;
           }
           return null;
@@ -861,12 +833,9 @@
         // bondV2 account
         case Tag.BondV2Account:
           const bondV2Account = BondV2Account.deserialize(account.account.data);
-<<<<<<< HEAD
-=======
           if (bondV2Account.amount.toNumber() === 0) {
             return null;
           }
->>>>>>> c87159f6
           relevantPools.add(bondV2Account.pool.toBase58());
           if (bondV2Account.lastClaimedOffset < currentOffset) {
             return new claimBondV2RewardsInstruction().getInstruction(
@@ -895,11 +864,7 @@
   if (!userATAInfo) {
     preClaimIxs.push(
       createAssociatedTokenAccountInstruction(
-<<<<<<< HEAD
-        feePayer,
-=======
         tokenAccountFeepayer,
->>>>>>> c87159f6
         userATA,
         user,
         centralState.tokenMint,
